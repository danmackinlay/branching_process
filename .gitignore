<<<<<<< HEAD
.doit.db

=======
_paper_output/
.doit.db


>>>>>>> f21e3b13
# Byte-compiled / optimized / DLL files
__pycache__/
*.py[cod]
*$py.class

# C extensions
*.so

# Distribution / packaging
.Python
env/
build/
develop-eggs/
dist/
downloads/
eggs/
.eggs/
lib/
lib64/
parts/
sdist/
var/
*.egg-info/
.installed.cfg
*.egg

# PyInstaller
#  Usually these files are written by a python script from a template
#  before PyInstaller builds the exe, so as to inject date/other infos into it.
*.manifest
*.spec

# Installer logs
pip-log.txt
pip-delete-this-directory.txt

# Unit test / coverage reports
htmlcov/
.tox/
.coverage
.coverage.*
.cache
nosetests.xml
coverage.xml
*,cover
.hypothesis/

# Translations
*.mo
*.pot

# Django stuff:
*.log
local_settings.py

# Flask stuff:
instance/
.webassets-cache

# Scrapy stuff:
.scrapy

# Sphinx documentation
docs/_build/

# PyBuilder
target/

# IPython Notebook
.ipynb_checkpoints

# pyenv
.python-version

# celery beat schedule file
celerybeat-schedule

# dotenv
.env

# virtualenv
venv/
ENV/

# Spyder project settings
.spyderproject

# Rope project settings
.ropeproject<|MERGE_RESOLUTION|>--- conflicted
+++ resolved
@@ -1,12 +1,7 @@
-<<<<<<< HEAD
-.doit.db
-
-=======
 _paper_output/
 .doit.db
 
 
->>>>>>> f21e3b13
 # Byte-compiled / optimized / DLL files
 __pycache__/
 *.py[cod]
